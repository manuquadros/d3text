import collections
import dataclasses
import functools
import math
import os
import pathlib
import re
from collections.abc import Iterable, Iterator, Mapping, Sized
from typing import Any

import datasets
import h5py
import hdf5plugin  # noqa: F401
import numpy
import pandas as pd
import sklearn
import torch
import transformers
import xmlparser
from brenda_references import brenda_references
from d3text import utils
from jaxtyping import UInt8
from torch import Tensor
from torch.utils.data import BatchSampler, DataLoader, Dataset, RandomSampler

os.environ["TOKENIZERS_PARALLELISM"] = "true"
DATA_DIR = pathlib.Path(__file__).parent.parent.parent.parent / "data"


@dataclasses.dataclass
class DatasetConfig:
    data: datasets.DatasetDict | DataLoader | Dataset | dict[str, Dataset]


@dataclasses.dataclass
class SequenceLabellingDataset(DatasetConfig):
    classes: list[str]
    null_index: int
    class_weights: torch.Tensor
    max_length: int


@dataclasses.dataclass
class EntityRelationDataset(DatasetConfig):
    entity_index: dict[str, dict[int | str, int]]
    class_map: dict[str, set[int]]


class LengthLimitedRandomSampler(RandomSampler):
    """Random Sampler that only retrieved documents under a maximum length."""

    def __init__(
        self,
        data_source: Sized,
        replacement: bool = False,
        num_samples: int | None = None,
        max_length: int = 1000,
    ) -> None:
        """Initialize LengthLimitedRandomSampler.

        :param data_source: Data to sample from
        :param replacement: Sample with replacement flag
        :param num_samples: number of samples to draw.
            Default is len(data_source)
        :param max_length: maximum length of document in terms of number of
            512-token sized sequences"""
        super().__init__(
            data_source=data_source,
            replacement=replacement,
            num_samples=num_samples,
        )
        self.max_length = max_length

    def __iter__(self) -> Iterator[list[int]]:
        for ix in super().__iter__():
            if (
                self.data_source[ix]["sequence"]["input_ids"].shape[0]
                < self.max_length
            ):
                yield ix


def get_batch_loader(
    dataset: Dataset, batch_size: int, sampler: RandomSampler | None = None
) -> DataLoader:
    if sampler is None:
        sampler = RandomSampler(data_source=dataset, replacement=False)

    sampler = BatchSampler(
        sampler=sampler,
        batch_size=batch_size,
        drop_last=False,
    )
    return DataLoader(dataset=dataset, sampler=sampler)


def get_loader(
    dataset_config: DatasetConfig,
    split: str,
    batch_size: int,
    sampler: torch.utils.data.sampler.Sampler | None = None,
) -> DatasetConfig:
    if isinstance(dataset_config.data, DataLoader):
        return dataset_config
    else:
        data_split = dataset_config.data[split]

    return dataclasses.replace(
        dataset_config,
        data=torch.utils.data.DataLoader(
            dataset=data_split,
            batch_size=batch_size,
            sampler=sampler,
        ),
    )


class BrendaDataset(Dataset):
    """Class defining a dataset split for and end-to-end relational model.

    Items are returned in the following format:
    {
        "sequence": BatchEncoding
                    | Float[Tensor, "chunk token embedding"],
        "relations": list[Relation]
        "entities": UInt8[Tensor, " indexes"]
    }
    """

    def __init__(
        self,
        df: pd.DataFrame,
        embeddings: os.PathLike | None = None,
        encodings: os.PathLike | None = None,
    ):
        self.data = df[
            [
                "pubmed_id",
                "relations",
                "entities",
            ]
        ]
        self.h5df = embeddings or encodings

    def __len__(self):
        return len(self.data)

    def __getitem__(self, idx: int | list[int]):
        """Return the requested idx.

        The tokenized sequences are returned batched into their respective
        documents.
        """
        if isinstance(idx, list):
            return self._getitems(idx)

        row = self.data.iloc[idx]

        with h5py.File(self.h5df, "r") as f:
            group = f[str(row["pubmed_id"])]
            if "input_ids" in group:
                sequence = {key: group[key][()] for key in group.keys()}
            else:
                sequence = group[()]

        return {
            "sequence": sequence,
            "entities": row["entities"],
            "relations": row["relations"],
        }

    def _getitems(self, idx: list[int]) -> list[dict[str, Any]]:
        seqdict = {}
        with h5py.File(self.h5df, "r") as f:
            for ix in idx:
                pubmed_id = str(self.data.iloc[ix]["pubmed_id"])
                group = f[pubmed_id]
                if "input_ids" in group:
                    seqdict[ix] = {key: group[key][()] for key in group.keys()}
                else:
                    seqdict[ix] = group[()]
        return [
            {
                "sequence": seqdict[ix],
                "entities": self.data.iloc[ix]["entities"],
                "relations": self.data.iloc[ix]["relations"],
            }
            for ix in idx
        ]


def flatten_entity_indices(
    class_index: dict[str, dict[int, int]],
) -> dict[int, int]:
    """Create global label index across all entity types."""
    offset = 0
    global_index = {}
    for cl, index in class_index.items():
        for k, v in index.items():
            global_index[k] = v + offset
        offset += len(index)
    return global_index


def index_tensor(
    values: Iterable[str],
    index: Mapping[str, int],
) -> UInt8[Tensor, " indices"]:
    """Encode `values` according to `index`.

    The values in the series are assumed to correspond to keys of the index.

    :param values: The Iterable to be encoded
    :param index: Mapping from values to indices of the encoding vector.
    """
    # Keep only known indices
    known_indices = [index[x] for x in values if x in index]

    nclasses = max(index.values()) + 1
    output = torch.zeros(nclasses, dtype=torch.uint8)

    if known_indices:
        output.scatter_(0, torch.tensor(known_indices), 1)

    return output


def multi_hot_encode_series(
    series: pd.Series,
    index: Mapping[int, int],
) -> pd.Series:
    """Encode `series` according to `index`.

    The values in the series are assumed to correspond to keys of the index.

    :param series: The Series to be encoded.
    :param index: Mapping from values to indices of the encoding vector.
    :return: Pandas series with values converted to numpy ndarrays.
    """
    return series.apply(
        lambda values: index_tensor(values=values, index=index).numpy()
    )


def multi_hot_encode_columns(
    df: pd.DataFrame,
    columns: Iterable[str],
    indices: Mapping[str, Mapping[int, int]],
):
    for col in columns:
        df[col] = multi_hot_encode_series(
            series=df[col],
            index=indices[col],
        )

    return df


def brenda_dataset(
    limit: int | None = None,
) -> EntityRelationDataset:
    """Preprocess and return BRENDA dataset splits"""
<<<<<<< HEAD
    val = brenda_references.validation_data(noise=25, limit=limit)
    train = brenda_references.training_data(noise=50, limit=limit)
    test = brenda_references.test_data(noise=25, limit=limit)
=======
    val = brenda_references.validation_data(noise=46, limit=limit)
    train = brenda_references.training_data(noise=46, limit=limit)
    test = brenda_references.test_data(noise=46, limit=limit)
>>>>>>> 2cb93ea6

    entity_cols = ["bacteria", "enzymes", "strains", "other_organisms"]

    entities = {
        col: set(
            col[:1] + str(entid)
            for entid in functools.reduce(lambda a, b: a + b, train[col])
        )
        for col in entity_cols
    }
    all_entities = set.union(*entities.values())
    entity_index = dict(zip(all_entities, range(len(all_entities))))

    def merge_entcols(row: pd.Series):
        ents = (
            entcol[:1] + str(ent)
            for entcol in entity_cols
            for ent in row[entcol]
        )
        return list(ents)

    def preprocess(df: pd.DataFrame):
        df["entities"] = df.apply(merge_entcols, axis=1)
        df["entities"] = multi_hot_encode_series(
            series=df["entities"], index=entity_index
        )
        df["fulltext"] = df["fulltext"].apply(xmlparser.remove_tags)

        # TODO: add classes column, with a multi_hot tensor, specifying whether
        # each class appears in the document

        # TODO: add classes column, with a multi_hot tensor, specifying whether
        # each class appears in the document

        return df

    encodings_path = pathlib.Path(
        DATA_DIR / "prajjwal1_bert_mini-zstd-22-encodings.hdf5"
    )
    return EntityRelationDataset(
        data={
            "train": BrendaDataset(preprocess(train), encodings=encodings_path),
            "val": BrendaDataset(preprocess(val), encodings=encodings_path),
            "test": BrendaDataset(preprocess(test), encodings=encodings_path),
        },
        entity_index=entity_index,
        class_map=entities,
    )


def preprocess_dataset(
    dataset: datasets.DatasetDict,
    tokenizer: transformers.PreTrainedTokenizerBase,
    validation_split: bool = False,
    test_split: bool = True,
) -> DatasetConfig:
    """
    Load dataset and tokenize it, keeping track of NERC tags.
    """

    dataset = dataset.map(
        lambda sample: utils.tokenize_and_align(
            sample, max_length=512, tokenizer=tokenizer
        ),
        remove_columns="tokens",
    )

    label_encoder = sklearn.preprocessing.LabelEncoder()
    label_encoder.fit(
        [
            label
            for split in dataset.values()
            for sample in split
            for label in sample["nerc_tags"]
        ]
        + ["#"]
    )

    dataset = dataset.map(
        lambda sample: {
            "nerc_tags": label_encoder.transform(sample["nerc_tags"])
        }
    )

    if not test_split:
        dataset["train"] = datasets.concatenate_datasets(
            (dataset["train"], dataset["test"])
        )
        del dataset["test"]

    if not validation_split:
        dataset["train"] = datasets.concatenate_datasets(
            (dataset["train"], dataset["validation"])
        )
        del dataset["validation"]

    return DatasetConfig(
        data=dataset.with_format("torch"),
        tokenizer=tokenizer,
        classes=label_encoder.classes_,
        null_index=numpy.where(label_encoder.classes_ == "#")[0][0],
        class_weights=get_class_weights(dataset),
        max_length=512,
    )


def get_class_weights(dataset: datasets.DatasetDict) -> torch.Tensor:
    """
    Compute a vector of class weights, as a function of their frequency
    """

    print("Getting class weights")
    counter: collections.Counter = collections.Counter()

    for split in dataset:
        for sample in dataset[split]:
            counter += collections.Counter(sample["nerc_tags"])

    total = counter.total()
    counter = collections.Counter(
        {
            idx: freq if freq > 100 else counter.most_common(1)[0][1]
            for idx, freq in counter.items()
        }
    )

    weights = sorted(
        (
            (idx, (1 / math.log(frequency)) * (total / len(counter)))
            for idx, frequency in counter.items()
        )
    )
    weights = sklearn.preprocessing.minmax_scale(
        [weight[1] for weight in weights]
    )
    weights = torch.nn.functional.softmax(torch.Tensor(weights), dim=-1) + 1

    return weights


def keep_only(keep: list[str], sample: dict, oos: bool) -> dict:
    """
    Return a new `sample` with only the labels specified in `keep`.
    """
    keep_regex = re.compile(
        rf"[BI]-({'|'.join(keep)})" r"|(?<![^\/])O+(?![^\/])"
    )
    # keep_regex will match any label contained in `keep` plus any sequence
    # of the letter O, as long as it is not part of another label.

    sample["nerc_tags"] = [
        "/".join(
            map(
                lambda label: (
                    label if keep_regex.match(label) else replace(label, oos)
                ),
                tag.split("/"),
            )
        )
        for tag in sample["nerc_tags"]
    ]

    return sample


def replace(label: str, oos: bool) -> str:
    if oos:
        return label[:2] + "OOS"
    else:
        return "O"<|MERGE_RESOLUTION|>--- conflicted
+++ resolved
@@ -260,15 +260,9 @@
     limit: int | None = None,
 ) -> EntityRelationDataset:
     """Preprocess and return BRENDA dataset splits"""
-<<<<<<< HEAD
-    val = brenda_references.validation_data(noise=25, limit=limit)
-    train = brenda_references.training_data(noise=50, limit=limit)
-    test = brenda_references.test_data(noise=25, limit=limit)
-=======
     val = brenda_references.validation_data(noise=46, limit=limit)
     train = brenda_references.training_data(noise=46, limit=limit)
     test = brenda_references.test_data(noise=46, limit=limit)
->>>>>>> 2cb93ea6
 
     entity_cols = ["bacteria", "enzymes", "strains", "other_organisms"]
 
