#!/usr/bin/env python

import argparse

import torch
from d3text import data, models
from d3text.models.config import load_model_config


def command_line_args() -> argparse.Namespace:
    parser = argparse.ArgumentParser(
        prog="evaluate.py",
        description=("Evaluate a model with the provided configuration."),
    )
    parser.add_argument(
        "config", help="Configuration file for the model to be evaluated."
    )
    parser.add_argument("model_state_dict", help="Model state dict")

    return parser.parse_args()


if __name__ == "__main__":
    args = command_line_args()
    config = load_model_config(args.config)

    print("Loading evaluation dataset...")
    dataset = data.brenda_dataset()
    eval_data = data.get_batch_loader(
        dataset=dataset.data["test"], batch_size=1
    )

    print("Initializing model...")
    mclass = getattr(models, config.model_class)
    model = mclass(classes=dataset.class_map, config=config)
    state_dict = torch.load(args.model_state_dict)
    model.load_state_dict(state_dict)

    model.to(model.device)
<<<<<<< HEAD
    print(model.entity_logit_scale)
=======
    print(model.classifier.entity_logit_scale)
>>>>>>> 2cb93ea6
    model.evaluate_model(eval_data)<|MERGE_RESOLUTION|>--- conflicted
+++ resolved
@@ -37,9 +37,5 @@
     model.load_state_dict(state_dict)
 
     model.to(model.device)
-<<<<<<< HEAD
-    print(model.entity_logit_scale)
-=======
     print(model.classifier.entity_logit_scale)
->>>>>>> 2cb93ea6
     model.evaluate_model(eval_data)