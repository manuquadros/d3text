--- conflicted
+++ resolved
@@ -5,7 +5,6 @@
 
 import torch
 import torch._dynamo
-
 from d3text import data, models
 from d3text.models.config import load_model_config  # , save_model_config
 
@@ -52,12 +51,8 @@
     model = mclass(classes=dataset.class_map, config=config)
 
     model.to(model.device)
-<<<<<<< HEAD
-    model.unfreeze_encoder_layers(n=config.base_layers_to_unfreeze)
-=======
     if config.base_layers_to_unfreeze:
         model.unfreeze_encoder_layers(n=config.base_layers_to_unfreeze)
->>>>>>> 2cb93ea6
 
     model.compile(dynamic=True)
 
