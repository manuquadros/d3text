--- conflicted
+++ resolved
@@ -52,12 +52,7 @@
         nt = models.NERCTagger(
             num_labels=len(train_data.classes), config=config
         )
-<<<<<<< HEAD
-
-        nt.to(nt.device, non_blocking=True)
-=======
         nt.to(nt.device)
->>>>>>> 46438d75
 
         # mode="reduce-overhead" gives the best results on my hardware (20 SMs).
         # With more than 80 streaming processors, one could try "max-autotune"
