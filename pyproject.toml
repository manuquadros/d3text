[tool.poetry]

name = "brenda"
version = "0.1.0"
description = "Adding strain level annotation to BRENDA"
authors = ["Emanuel Souza de Quadros"]
license = "Mozilla Public License Version 2.0"
readme = "README.md"

[tool.poetry.dependencies]
python = ">=3.10, <3.12"
beautifulsoup4 = "^4.12.3"
biopython = "^1.83"
datasets = "^2.20.0"
html5lib = "^1.1"
lxml = "^5.2.2"
pandas = "^2.2.2"
requests = "^2.32.3"
retrying = "^1.3.4"
tqdm = "^4.66.4"
xmltodict = "^0.13.0"
transformers = "^4.41.2"
scikit-learn = "^1.5.1"
numpy = "~1.26.4"
stanza = "^1.8.2"
seqeval = "^1.2.2"
s800classed.git = "https://gitlab.int.dsmz.de/ems24/s800classed.git"
s800classed.rev = "main"
<<<<<<< HEAD
=======

>>>>>>> 46438d75
rdflib = "^7.0.0"
jaxtyping = "^0.2.33"

[tool.poetry.group.dev.dependencies]
python-lsp-server = { version = "^1.11.0" }
mccabe = "^0.7.0"
python-lsp-ruff = "^2.2.1"
ruff = "0.4.10"
pylsp-mypy = "^0.6.8"
python-lsp-isort = "^0.1"
pyls-memestra = "^0.0.16"
pylsp-rope = "^0.1.16"
pytest = "^8.2.2"
ipython = "^8.25.0"
matplotlib = "^3.9.1"
seaborn = "^0.13.2"
statsmodels = "^0.14.2"
vermin = "^1.6.0"

[build-system]
requires = ["poetry-core"]
build-backend = "poetry.core.masonry.api"

[tool.ruff]
line-length = 80

[tool.ruff.lint]
ignore = ["F722"]

[tool.poetry.group.cpu]
optional = true

[tool.poetry.group.cpu.dependencies]
<<<<<<< HEAD
torch = { version = "^2.3.0", source = "torch_cpu", markers = "extra=='cpu' and extra!='gpu'" }
=======
torch = { version = "^2.3.1", source = "torch_cpu", markers = "extra=='cpu' and extra!='gpu'" }
>>>>>>> 46438d75

[tool.poetry.group.gpu]
optional = true

[tool.poetry.group.gpu.dependencies]
<<<<<<< HEAD
torch = { version = "^2.3.0", source = "torch_cuda", markers = "extra=='gpu' and extra!='cpu'" }
=======
torch = { version = "^2.3.1", source = "torch_cuda", markers = "extra=='gpu' and extra!='cpu'" }
>>>>>>> 46438d75

[tool.poetry.extras]
cpu = ["torch"]
gpu = ["torch"]

[[tool.poetry.source]]
name = "torch_cpu"
url = "https://download.pytorch.org/whl/cpu"
priority = "supplemental"

[[tool.poetry.source]]
name = "torch_cuda"
url = "https://download.pytorch.org/whl/cu121"
priority = "supplemental"<|MERGE_RESOLUTION|>--- conflicted
+++ resolved
@@ -26,10 +26,7 @@
 seqeval = "^1.2.2"
 s800classed.git = "https://gitlab.int.dsmz.de/ems24/s800classed.git"
 s800classed.rev = "main"
-<<<<<<< HEAD
-=======
 
->>>>>>> 46438d75
 rdflib = "^7.0.0"
 jaxtyping = "^0.2.33"
 
@@ -63,21 +60,13 @@
 optional = true
 
 [tool.poetry.group.cpu.dependencies]
-<<<<<<< HEAD
-torch = { version = "^2.3.0", source = "torch_cpu", markers = "extra=='cpu' and extra!='gpu'" }
-=======
 torch = { version = "^2.3.1", source = "torch_cpu", markers = "extra=='cpu' and extra!='gpu'" }
->>>>>>> 46438d75
 
 [tool.poetry.group.gpu]
 optional = true
 
 [tool.poetry.group.gpu.dependencies]
-<<<<<<< HEAD
-torch = { version = "^2.3.0", source = "torch_cuda", markers = "extra=='gpu' and extra!='cpu'" }
-=======
 torch = { version = "^2.3.1", source = "torch_cuda", markers = "extra=='gpu' and extra!='cpu'" }
->>>>>>> 46438d75
 
 [tool.poetry.extras]
 cpu = ["torch"]
